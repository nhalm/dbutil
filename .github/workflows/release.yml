--- conflicted
+++ resolved
@@ -9,11 +9,6 @@
   release:
     name: Create Release
     runs-on: ubuntu-latest
-<<<<<<< HEAD
-    # Only run if the tag is pushed from main branch
-    if: github.ref_type == 'tag'
-=======
->>>>>>> 885fbf8e
     permissions:
       contents: write
     steps:
